--- conflicted
+++ resolved
@@ -43,11 +43,7 @@
 	port              = flag.String("port", "", "The port to start the Bootz server on localhost")
 	dhcpIntf          = flag.String("dhcp_intf", "", "Network interface to use for dhcp server.")
 	artifactDirectory = flag.String("artifact_dir", "../testdata/", "The relative directory to look into for certificates, private keys and OVs.")
-<<<<<<< HEAD
-	inventoryConfig   = flag.String("inv_config", "", "Devices' config file to be loaded by inventory manager")
-=======
 	inventoryConfig   = flag.String("inv_config", "../testdata/inventory_local.prototxt", "Devices' config files to be loaded by inventory manager")
->>>>>>> 9b011dae
 )
 
 // readKeyPair reads the cert/key pair from the specified artifacts directory.
